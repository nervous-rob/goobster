# Dockerfile
#
# This file contains the instructions to build a Docker image for your application.
# It specifies the base image, installs dependencies, and sets up the environment.
#
# Usage:
#   docker build -t myapp .
#   docker run -p 8080:8080 myapp
#
# Author: Rob Browning
# Version: 1.0

FROM node:18

# Install build dependencies for native modules
RUN apt-get update && apt-get install -y \
    python3 \
    make \
    g++ \
    build-essential \
    libtool-bin \
    autoconf \
    automake \
    ffmpeg \
    curl \
    jq \
    && rm -rf /var/lib/apt/lists/*

# Set working directory
WORKDIR /app

# Create necessary directories
RUN mkdir -p data/music/ data/ambience/ data/images/

# Copy package files
COPY package*.json ./
COPY frontend/package*.json ./frontend/

# Install dependencies with build flags for native modules
RUN npm install --build-from-source
RUN cd frontend && npm install

# Copy source code and data files
COPY . .

# Handle music files (if they exist)
RUN if [ -n "$(ls -A data/music/*.mp3 2>/dev/null)" ]; then \
        echo "Copying MP3 files..."; \
    else \
        echo "No MP3 files found. Continuing..."; \
    fi

# Create config.json from environment variables
<<<<<<< HEAD
<<<<<<< HEAD
RUN echo "{\
    \"clientId\": $DISCORD_CLIENT_ID,\
    \"guildIds\": $DISCORD_GUILD_IDS,\
    \"token\": $DISCORD_BOT_TOKEN,\
    \"openaiKey\": $OPENAI_API_KEY,\
    \"azure\": {\
        \"speech\": {\
            \"key\": $AZURE_SPEECH_KEY,\
            \"region\": \"$AZURE_REGION\",\
            \"language\": \"en-US\"\
        },\
        \"sql\": {\
            \"user\": $AZURE_SQL_USER,\
            \"password\": $AZURE_SQL_PASSWORD,\
            \"database\": $AZURE_SQL_DATABASE,\
            \"server\": $AZURE_SQL_SERVER,\
            \"options\": {\
                \"encrypt\": true,\
                \"trustServerCertificate\": false\
            }\
        }\
    },\
    \"replicate\": {\
        \"apiKey\": $REPLICATE_API_KEY\
    },\
    \"perplexity\": {\
        \"apiKey\": $PERPLEXITY_API_KEY\
    }\
}" | jq '.' > config.json
=======
=======
>>>>>>> 94e31342
RUN echo '{\n\
    "clientId": "'${DISCORD_CLIENT_ID}'",\n\
    "guildIds": '${DISCORD_GUILD_IDS}',\n\
    "token": "'${DISCORD_BOT_TOKEN}'",\n\
    "openaiKey": "'${OPENAI_API_KEY}'",\n\
    "azure": {\n\
        "speech": {\n\
            "key": "'${AZURE_SPEECH_KEY}'",\n\
            "region": "'${AZURE_REGION}'",\n\
            "language": "en-US"\n\
        },\n\
        "sql": {\n\
            "user": "'${AZURE_SQL_USER}'",\n\
            "password": "'${AZURE_SQL_PASSWORD}'",\n\
            "database": "'${AZURE_SQL_DATABASE}'",\n\
            "server": "'${AZURE_SQL_SERVER}'",\n\
            "options": {\n\
                "encrypt": true,\n\
                "trustServerCertificate": false\n\
            }\n\
        }\n\
    },\n\
    "replicate": {\n\
        "apiKey": "'${REPLICATE_API_KEY}'"\n\
    },\n\
    "perplexity": {\n\
        "apiKey": "'${PERPLEXITY_API_KEY}'"\n\
    }\n\
}' > config.json
<<<<<<< HEAD
>>>>>>> 94e31342e48320c087a6bfb62593ad177d7f123c
=======
>>>>>>> 94e31342

# Build backend and frontend
RUN npm run build:backend
RUN cd frontend && npm run build

# Add healthcheck
HEALTHCHECK --interval=30s --timeout=10s --start-period=5s --retries=3 \
    CMD curl -f http://localhost:3000/health || exit 1

# Expose port
EXPOSE 3000

# Start the application with proper environment variable handling
CMD ["sh", "-c", "echo 'Starting Goobster...' && node deploy-commands.js && node index.js"]<|MERGE_RESOLUTION|>--- conflicted
+++ resolved
@@ -42,17 +42,9 @@
 
 # Copy source code and data files
 COPY . .
-
-# Handle music files (if they exist)
-RUN if [ -n "$(ls -A data/music/*.mp3 2>/dev/null)" ]; then \
-        echo "Copying MP3 files..."; \
-    else \
-        echo "No MP3 files found. Continuing..."; \
-    fi
+COPY data/music/*.mp3 data/music/
 
 # Create config.json from environment variables
-<<<<<<< HEAD
-<<<<<<< HEAD
 RUN echo "{\
     \"clientId\": $DISCORD_CLIENT_ID,\
     \"guildIds\": $DISCORD_GUILD_IDS,\
@@ -82,42 +74,6 @@
         \"apiKey\": $PERPLEXITY_API_KEY\
     }\
 }" | jq '.' > config.json
-=======
-=======
->>>>>>> 94e31342
-RUN echo '{\n\
-    "clientId": "'${DISCORD_CLIENT_ID}'",\n\
-    "guildIds": '${DISCORD_GUILD_IDS}',\n\
-    "token": "'${DISCORD_BOT_TOKEN}'",\n\
-    "openaiKey": "'${OPENAI_API_KEY}'",\n\
-    "azure": {\n\
-        "speech": {\n\
-            "key": "'${AZURE_SPEECH_KEY}'",\n\
-            "region": "'${AZURE_REGION}'",\n\
-            "language": "en-US"\n\
-        },\n\
-        "sql": {\n\
-            "user": "'${AZURE_SQL_USER}'",\n\
-            "password": "'${AZURE_SQL_PASSWORD}'",\n\
-            "database": "'${AZURE_SQL_DATABASE}'",\n\
-            "server": "'${AZURE_SQL_SERVER}'",\n\
-            "options": {\n\
-                "encrypt": true,\n\
-                "trustServerCertificate": false\n\
-            }\n\
-        }\n\
-    },\n\
-    "replicate": {\n\
-        "apiKey": "'${REPLICATE_API_KEY}'"\n\
-    },\n\
-    "perplexity": {\n\
-        "apiKey": "'${PERPLEXITY_API_KEY}'"\n\
-    }\n\
-}' > config.json
-<<<<<<< HEAD
->>>>>>> 94e31342e48320c087a6bfb62593ad177d7f123c
-=======
->>>>>>> 94e31342
 
 # Build backend and frontend
 RUN npm run build:backend
